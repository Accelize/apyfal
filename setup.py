#! /usr/bin/env python
#  coding=utf-8
"""Accelerator API setup script

run "./setup.py --help-commands" for help.
"""
from datetime import datetime
from os import makedirs, chdir, environ
from os.path import dirname, abspath, join, isfile, isdir
from sys import argv, version_info

from setuptools import setup, find_packages, Command

# Sets Package information
PACKAGE_INFO = dict(
    name='apyfal',
    description='Apyfal is a powerful and flexible '
                'toolkit to operate FPGA accelerated functions.',
    long_description_content_type='text/markdown; charset=UTF-8',
    classifiers=[
        # Must be listed on: https://pypi.org/classifiers/
        'Development Status :: 5 - Production/Stable',
        'Intended Audience :: Developers',
        'License :: OSI Approved :: Apache Software License',
        'Topic :: System :: Distributed Computing',
        'Programming Language :: Python',
        'Programming Language :: Python :: 2',
        'Programming Language :: Python :: 2.7',
        'Programming Language :: Python :: 3',
        'Programming Language :: Python :: 3.4',
        'Programming Language :: Python :: 3.5',
        'Programming Language :: Python :: 3.6',
        'Programming Language :: Python :: 3.7',
        'Operating System :: OS Independent'
    ],
    keywords='cloud accelerator fpga hpc',
    author='Accelize',
    author_email='info@accelize.com',
    url='https://github.com/Accelize/apyfal',
    project_urls={
        'Documentation': 'https://apyfal.readthedocs.io',
        'Download': 'https://pypi.org/project/apyfal',
        'AccelStore': 'https://accelstore.accelize.com',
        'Accelize Website': 'https://www.accelize.com',
        'Contact': 'https://www.accelize.com/contact',
    },
    license='Apache License, Version 2.0',
    python_requires='>=2.7,!=3.0.*,!=3.1.*,!=3.2.*,!=3.3.*',
    install_requires=['setuptools', 'requests', 'ipgetter', 'pycosio',
                      'futures; python_version == "2.7"'],
    extras_require={
        # Optional speedup
        'optional': ['pycurl'],

<<<<<<< HEAD
        # CSP specific requirements
        'AWS': ['boto3', 'pycosio[s3]'],
        'OpenStack': ['python-novaclient', 'python-neutronclient',
                      'pycosio[swift]', 'pyOpenSSL']},
=======
        # Host specific requirements
        'Alibaba' : ['pyopenssl', 'aliyun-python-sdk-core%s' % (
            '-v3' if version_info[0] > 2 else '')],
        'AWS': ['boto3'],
        'OVH': ['openstacksdk']},
>>>>>>> 0018aaa5
    setup_requires=['setuptools'],
    tests_require=['pytest'],
    packages=find_packages(exclude=['docs', 'tests', 'rest_api']),
    include_package_data=True,
    zip_safe=True,
    command_options={},
    cmdclass={},
    entry_points={
        'console_scripts':
            ['apyfal=apyfal.__main__:_run_command']}
    )

# Add OpenStack sub extra:
PACKAGE_INFO['extras_require']['OVH'] = PACKAGE_INFO[
    'extras_require']['OpenStack']

# Gets package __version__ from package
SETUP_DIR = abspath(dirname(__file__))
with open(join(SETUP_DIR, 'apyfal', '__init__.py')) as source_file:
    for line in source_file:
        if line.rstrip().startswith('__version__'):
            PACKAGE_INFO['version'] = line.split('=', 1)[1].strip(" \"\'\n")
            break

# Gets long description from readme
with open(join(SETUP_DIR, 'README.md')) as source_file:
    PACKAGE_INFO['long_description'] = source_file.read()

# Add command to generate REST API OpenApi
REST_API_BUILD_DIR = join(SETUP_DIR, 'build', 'rest_api')
REST_API_GENERATED_DIR = join(REST_API_BUILD_DIR, 'output')
REST_API_SETUP = join(REST_API_GENERATED_DIR, 'setup.py')
REST_API_PACKAGE = 'apyfal.client.rest._openapi'
REST_API_DST = join(SETUP_DIR, *(REST_API_PACKAGE.split('.')))
REST_API_SRC = join(REST_API_GENERATED_DIR, 'swagger_client')


class SwaggerCommand(Command):
    """
    Generate Python REST API client using OpenApi
    """
    description = "Generate REST API client"
    user_options = [
        ('swagger-version=', None,
         'Force use of a specific Swagger-Codegen version'),
    ]

    def initialize_options(self):
        """Options default values"""
        self.swagger_version = ''

    def finalize_options(self):
        """Validate options values"""

    def run(self):
        """Run OpenApi generation command"""
        # Lazzy import since required only here
        import json
        from shutil import copytree, rmtree
        from subprocess import Popen
        try:
            # Python 3
            from urllib.request import urlopen, urlretrieve
        except ImportError:
            # Python 2
            from urllib import urlopen, urlretrieve
        from xml.etree import ElementTree

        # Define paths
        repository = ('https://oss.sonatype.org/content/repositories/'
                      'releases/io/swagger/swagger-codegen-cli')
        src_dir = join(SETUP_DIR, 'rest_api')
        input_spec_path = join(src_dir, 'input_spec.json')

        # Create output directory, if needed
        try:
            makedirs(REST_API_GENERATED_DIR)
        except OSError:
            if not isdir(REST_API_GENERATED_DIR):
                raise

        # Get last Swagger version if not specified
        if not self.swagger_version:
            # Get project OpenAPI version
            with open(input_spec_path, 'rt') as input_spec_file:
                input_spec = json.load(input_spec_file)
            openapi_version = int(input_spec['swagger'][0])

            # Get Maven metadata from repository
            maven_metadata = ElementTree.fromstring(
                urlopen('%s/maven-metadata.xml' % repository).read())

            # Get the last release version
            version = maven_metadata.findall('versioning/release')[0].text

            # If not the same OpenAPI version in last release and project
            # find the last compatible version
            if int(version[0]) > openapi_version:
                versions = reversed([
                    version.text for version in
                    maven_metadata.findall('versioning/versions/version')])

                for version in versions:
                    if int(version[0]) == openapi_version:
                        break

            self.swagger_version = version

        print('Using Swagger-Codegen %s' % self.swagger_version)

        jar_name = 'swagger-codegen-cli-%s.jar' % self.swagger_version
        jar_path = join(REST_API_BUILD_DIR, jar_name)

        # Download Swagger-codegen Jar if needed
        if not isfile(jar_path):
            print('Downloading %s' % jar_name)
            urlretrieve('/'.join((repository, self.swagger_version, jar_name)),
                        jar_path)

        # Clear output directory
        print('Clearing %s' % REST_API_GENERATED_DIR)
        rmtree(REST_API_GENERATED_DIR, ignore_errors=True)

        # Generate OpenApi client
        command = ' '.join([
            "java", "-jar", jar_path, "generate",
            "-i", input_spec_path,
            "-o", REST_API_GENERATED_DIR,
            "-l", "python"])
        print('Running command "%s"' % command)
        Popen(command, shell=True).communicate()

        # Fix generated source code
        from os import walk
        for root, _, files in walk(REST_API_SRC):
            for file_name in files:
                file_path = join(root, file_name)
                with open(file_path, 'rt') as file_handle:
                    content = file_handle.read()

                # Fix imports
                src_package = 'swagger_client'
                replacements = [
                    ('from %s' % src_package, 'from %s' % REST_API_PACKAGE),
                    ('import %s' % src_package, 'import %s' %
                     REST_API_PACKAGE),
                    ('getattr(%s.' % src_package, 'getattr(%s.' %
                     REST_API_PACKAGE),
                ]

                # Fix Swagger-codegen issue:
                # https://github.com/swagger-api/swagger-codegen/pull/7684
                for value in ('1', '2', '3', '4', ''):
                    replacements.append((
                        '.models.inline_response200%s' % value,
                        '.models.inline_response_200%s' %
                        (('_%s' % value) if value else '')))

                # Fix Swagger-codegen issue:
                # https://github.com/swagger-api/swagger-codegen/issues/8328
                replacements += [
                    ('async', 'asynch'), ('asynchh', 'asynch')]

                # Replace in file
                for before, after in replacements:
                    content = content.replace(before, after)

                with open(file_path, 'wt') as file_handle:
                    file_handle.write(content)

        # Move Result to apyfal/rest_api
        print('Clearing %s' % REST_API_DST)
        rmtree(REST_API_DST, ignore_errors=True)

        print('Copying REST API from %s to %s' % (REST_API_SRC, REST_API_DST))
        copytree(REST_API_SRC, REST_API_DST)


PACKAGE_INFO['cmdclass']['swagger_codegen'] = SwaggerCommand

# Gets requirements from OpenApi generated client
if 'swagger_codegen' not in argv:
    if isfile(REST_API_SETUP):
        from ast import literal_eval

        with open(REST_API_SETUP) as source_file:
            for line in source_file:
                if line.rstrip().startswith('REQUIRES = ['):
                    PACKAGE_INFO['install_requires'].extend(
                        literal_eval(line.split('=', 1)[1].strip(" \n")))
                    break
    else:
        import warnings

        warnings.warn(
            "REST API not generated, "
            "please run 'setup.py swagger_codegen' first", Warning)

# Add pytest_runner requirement if needed
if {'pytest', 'test', 'ptr'}.intersection(argv):
    PACKAGE_INFO['setup_requires'].append('pytest-runner')

# Add Sphinx requirements if needed
elif 'build_sphinx' in argv:
    PACKAGE_INFO['setup_requires'] += ['sphinx', 'sphinx_rtd_theme']

# Generates wildcard "all" extras_require
PACKAGE_INFO['extras_require']['all'] = list(set(
    requirement for extra in PACKAGE_INFO['extras_require']
    for requirement in PACKAGE_INFO['extras_require'][extra]))
for key in tuple(PACKAGE_INFO['extras_require']['all']):
    # Force pycosio[all]
    if key.startswith('pycosio'):
        PACKAGE_INFO['extras_require']['all'].remove(key)
PACKAGE_INFO['extras_require']['all'].append('pycosio[all]')

# Gets Sphinx configuration
PACKAGE_INFO['command_options']['build_sphinx'] = {
    'project': ('setup.py', PACKAGE_INFO['name'].capitalize()),
    'version': ('setup.py', PACKAGE_INFO['version']),
    'release': ('setup.py', PACKAGE_INFO['version']),
    'copyright': ('setup.py', '2017-%s, %s' % (
        datetime.now().year, PACKAGE_INFO['author']))}

# Unable to install PyURL on ReadTheDocs
if environ.get('READTHEDOCS'):
    PACKAGE_INFO['extras_require']['all'].remove('pycurl')

# Runs setup
if __name__ == '__main__':
    chdir(SETUP_DIR)
    setup(**PACKAGE_INFO)<|MERGE_RESOLUTION|>--- conflicted
+++ resolved
@@ -52,18 +52,12 @@
         # Optional speedup
         'optional': ['pycurl'],
 
-<<<<<<< HEAD
         # CSP specific requirements
+        'Alibaba': ['pyopenssl', 'aliyun-python-sdk-core%s' % (
+            '-v3' if version_info[0] > 2 else '')],
         'AWS': ['boto3', 'pycosio[s3]'],
         'OpenStack': ['python-novaclient', 'python-neutronclient',
                       'pycosio[swift]', 'pyOpenSSL']},
-=======
-        # Host specific requirements
-        'Alibaba' : ['pyopenssl', 'aliyun-python-sdk-core%s' % (
-            '-v3' if version_info[0] > 2 else '')],
-        'AWS': ['boto3'],
-        'OVH': ['openstacksdk']},
->>>>>>> 0018aaa5
     setup_requires=['setuptools'],
     tests_require=['pytest'],
     packages=find_packages(exclude=['docs', 'tests', 'rest_api']),
