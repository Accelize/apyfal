--- conflicted
+++ resolved
@@ -52,12 +52,8 @@
         'optional': ['pycurl'],
 
         # Host specific requirements
-<<<<<<< HEAD
-        'Alibaba' : ['pyopenssl', 'aliyun-python-sdk-core%s' % (
-=======
         'Alibaba' : [
             'pyopenssl', 'oss2', 'aliyun-python-sdk-core%s' % (
->>>>>>> 0b2cd5ee
             '-v3' if version_info[0] > 2 else '')],
         'AWS': ['boto3'],
         'OpenStack': ['openstacksdk'],
